/*
 * Copyright 2015 JBoss Inc
 *
 * Licensed under the Apache License, Version 2.0 (the "License");
 * you may not use this file except in compliance with the License.
 * You may obtain a copy of the License at
 *
 *      http://www.apache.org/licenses/LICENSE-2.0
 *
 * Unless required by applicable law or agreed to in writing, software
 * distributed under the License is distributed on an "AS IS" BASIS,
 * WITHOUT WARRANTIES OR CONDITIONS OF ANY KIND, either express or implied.
 * See the License for the specific language governing permissions and
 * limitations under the License.
 */

package org.optaplanner.core.api.solver;

import java.io.IOException;

import org.junit.Test;
import org.mockito.invocation.InvocationOnMock;
import org.mockito.stubbing.Answer;
import org.optaplanner.core.config.solver.termination.TerminationConfig;

import static org.junit.Assert.*;

public class SolverFactoryTest extends ClassLoaderTest {

    @Test
    public void testdataSolverConfig() {
        SolverFactory solverFactory = SolverFactory.createFromXmlResource(
                "org/optaplanner/core/api/solver/testdataSolverConfig.xml");
        Solver solver = solverFactory.buildSolver();
        assertNotNull(solver);
    }

    @Test(expected = IllegalArgumentException.class)
    public void nonExistingSolverConfig() {
        SolverFactory solverFactory = SolverFactory.createFromXmlResource(
                "org/optaplanner/core/api/solver/nonExistingSolverConfig.xml");
        Solver solver = solverFactory.buildSolver();
        assertNotNull(solver);
    }

    @Test
    public void testdataSolverConfigWithClassLoader() throws ClassNotFoundException, IOException {
        // Mocking loadClass doesn't work well enough, because the className still differs from class.getName()
        ClassLoader classLoader = new DivertingClassLoader(getClass().getClassLoader());
        SolverFactory solverFactory = SolverFactory.createFromXmlResource(
                "divertThroughClassLoader/org/optaplanner/core/api/solver/classloaderTestdataSolverConfig.xml", classLoader);
        Solver solver = solverFactory.buildSolver();
        assertNotNull(solver);
    }

<<<<<<< HEAD
    private static class DivertingClassLoader extends ClassLoader {

        private final String divertedPrefix = "divertThroughClassLoader";

        public DivertingClassLoader(ClassLoader parent) {
            super(parent);
        }

        @Override
        public Class<?> loadClass(String className) throws ClassNotFoundException {
            if (className.startsWith(divertedPrefix + ".")) {
                className = className.substring(divertedPrefix.length() + 1);
            }
            return super.loadClass(className);
        }

        @Override
        public URL getResource(String resourceName) {
            if (resourceName.startsWith(divertedPrefix + "/")) {
                resourceName = resourceName.substring(divertedPrefix.length() + 1);
            }
            return super.getResource(resourceName);
        }

        @Override
        public InputStream getResourceAsStream(String resourceName) {
            if (resourceName.startsWith(divertedPrefix + "/")) {
                resourceName = resourceName.substring(divertedPrefix.length() + 1);
            }
            return super.getResourceAsStream(resourceName);
        }

        @Override
        public Enumeration<URL> getResources(String resourceName) throws IOException {
            if (resourceName.startsWith(divertedPrefix + "/")) {
                resourceName = resourceName.substring(divertedPrefix.length() + 1);
            }
            return super.getResources(resourceName);
        }

    }

=======
>>>>>>> 22b88d12
    @Test
    public void cloneSolverFactory() {
        SolverFactory solverFactoryTemplate = SolverFactory.createFromXmlResource(
                "org/optaplanner/core/api/solver/testdataSolverConfig.xml");
        solverFactoryTemplate.getSolverConfig().setTerminationConfig(new TerminationConfig());
        SolverFactory solverFactory1 = solverFactoryTemplate.cloneSolverFactory();
        SolverFactory solverFactory2 = solverFactoryTemplate.cloneSolverFactory();
        assertNotSame(solverFactory1, solverFactory2);
        solverFactory1.getSolverConfig().getTerminationConfig().setMinutesSpentLimit(1L);
        solverFactory2.getSolverConfig().getTerminationConfig().setMinutesSpentLimit(2L);
        assertEquals((Long) 1L, solverFactory1.getSolverConfig().getTerminationConfig().getMinutesSpentLimit());
        assertEquals((Long) 2L, solverFactory2.getSolverConfig().getTerminationConfig().getMinutesSpentLimit());
        Solver solver1 = solverFactory1.buildSolver();
        Solver solver2 = solverFactory2.buildSolver();
        assertNotSame(solver1, solver2);
    }

}<|MERGE_RESOLUTION|>--- conflicted
+++ resolved
@@ -19,13 +19,11 @@
 import java.io.IOException;
 
 import org.junit.Test;
-import org.mockito.invocation.InvocationOnMock;
-import org.mockito.stubbing.Answer;
 import org.optaplanner.core.config.solver.termination.TerminationConfig;
 
 import static org.junit.Assert.*;
 
-public class SolverFactoryTest extends ClassLoaderTest {
+public class SolverFactoryTest {
 
     @Test
     public void testdataSolverConfig() {
@@ -53,51 +51,6 @@
         assertNotNull(solver);
     }
 
-<<<<<<< HEAD
-    private static class DivertingClassLoader extends ClassLoader {
-
-        private final String divertedPrefix = "divertThroughClassLoader";
-
-        public DivertingClassLoader(ClassLoader parent) {
-            super(parent);
-        }
-
-        @Override
-        public Class<?> loadClass(String className) throws ClassNotFoundException {
-            if (className.startsWith(divertedPrefix + ".")) {
-                className = className.substring(divertedPrefix.length() + 1);
-            }
-            return super.loadClass(className);
-        }
-
-        @Override
-        public URL getResource(String resourceName) {
-            if (resourceName.startsWith(divertedPrefix + "/")) {
-                resourceName = resourceName.substring(divertedPrefix.length() + 1);
-            }
-            return super.getResource(resourceName);
-        }
-
-        @Override
-        public InputStream getResourceAsStream(String resourceName) {
-            if (resourceName.startsWith(divertedPrefix + "/")) {
-                resourceName = resourceName.substring(divertedPrefix.length() + 1);
-            }
-            return super.getResourceAsStream(resourceName);
-        }
-
-        @Override
-        public Enumeration<URL> getResources(String resourceName) throws IOException {
-            if (resourceName.startsWith(divertedPrefix + "/")) {
-                resourceName = resourceName.substring(divertedPrefix.length() + 1);
-            }
-            return super.getResources(resourceName);
-        }
-
-    }
-
-=======
->>>>>>> 22b88d12
     @Test
     public void cloneSolverFactory() {
         SolverFactory solverFactoryTemplate = SolverFactory.createFromXmlResource(
